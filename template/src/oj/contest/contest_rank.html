{% extends "oj_base.html" %}
{% block body %}
    {% load submission %}
    <div class="container main">

        <ul class="nav nav-tabs nav-tabs-google contest-tab">
            <li role="presentation">
                <a href="/contest/{{ contest.id }}/">比赛详情</a>
            </li>
            <li role="presentation">
                <a href="/contest/{{ contest.id }}/problems/">题目</a>
            </li>
            <li role="presentation">
                <a href="/contest/{{ contest.id }}/submissions/">提交</a>
            </li>
            <li role="presentation" class="active">
                <a href="/contest/{{ contest.id }}/rank/">排名</a>
            </li>
        </ul>

        <div class="row">
<<<<<<< HEAD
            <div class="col-lg-12">
                <h2 class="text-center">排名(
                    {% if real_time_rank %}
                    实时
                    {% else %}
                    已封榜
                {% endif %})
            </h2>
            {% if result %}
                <table class="table table-bordered text-center">
=======

            {% if result %}
                <table class="table table-bordered">
>>>>>>> 5066a393
                    <thead>
                    <tr>
                        <th>#</th>
                        <th class="text-center">用户名</th>
                        <th class="text-center">AC / 总提交</th>
                        <th class="text-center">用时 + 罚时</th>
                        {% for item in contest_problems %}
                            <th class="text-center"><a href="/contest/{{ contest.id }}/problem/{{ item.id }}/">{{ item.sort_index }}</a>
                            </th>
                        {% endfor %}
                    </tr>
                    </thead>
                    <tbody class="rank">
                    {% for item in result %}
                        <tr>
                            <th scope="row">{{ forloop.counter }}</th>
                            <td>{{ item.username }}</td>
                            <td>{{ item.total_ac }} / {{ item.total_submit }}</td>
                            <td>{% if item.total_time %}{{ item.total_time }}{% else %}--{% endif %}</td>
                            {% for problem in item.problems %}
                                <td class="{% if problem %}{% if problem.ac %}{% if problem.first_achieved %}first-achieved{% else %}alert-success{% endif %}{% else %}alert-danger{% endif %}{% endif %}">
                                    {% if problem.ac %}{{ problem.ac_time }}{% endif %}
                                    {% if problem.failed_number %}
                                        (-{{ problem.failed_number }})
                                    {% endif %}
                                </td>
                            {% endfor %}
                        </tr>
                    {% endfor %}
                    </tbody>
                </table>
                <input type="checkbox" id="auto-refresh" {% if auto_refresh %}checked{% endif %}
                       onchange="if(this.checked){location.href='?auto_refresh=true'}else{location.href=location.href.split('?')[0]}">
                自动刷新
            {% else %}
                <p>还没有结果</p>
            {% endif %}

        </div>
    </div>
{% endblock %}


{% block js_block %}
    {% if auto_refresh %}
        <script>
            setTimeout(function () {
                location.reload();
            }, 5000);
        </script>
    {% endif %}
{% endblock %}<|MERGE_RESOLUTION|>--- conflicted
+++ resolved
@@ -19,60 +19,57 @@
         </ul>
 
         <div class="row">
-<<<<<<< HEAD
             <div class="col-lg-12">
                 <h2 class="text-center">排名(
                     {% if real_time_rank %}
-                    实时
+                        实时
                     {% else %}
-                    已封榜
-                {% endif %})
-            </h2>
-            {% if result %}
-                <table class="table table-bordered text-center">
-=======
-
-            {% if result %}
-                <table class="table table-bordered">
->>>>>>> 5066a393
-                    <thead>
-                    <tr>
-                        <th>#</th>
-                        <th class="text-center">用户名</th>
-                        <th class="text-center">AC / 总提交</th>
-                        <th class="text-center">用时 + 罚时</th>
-                        {% for item in contest_problems %}
-                            <th class="text-center"><a href="/contest/{{ contest.id }}/problem/{{ item.id }}/">{{ item.sort_index }}</a>
-                            </th>
-                        {% endfor %}
-                    </tr>
-                    </thead>
-                    <tbody class="rank">
-                    {% for item in result %}
+                        已封榜
+                    {% endif %})
+                </h2>
+                {% if result %}
+                    <table class="table table-bordered text-center">
+                        <thead>
                         <tr>
-                            <th scope="row">{{ forloop.counter }}</th>
-                            <td>{{ item.username }}</td>
-                            <td>{{ item.total_ac }} / {{ item.total_submit }}</td>
-                            <td>{% if item.total_time %}{{ item.total_time }}{% else %}--{% endif %}</td>
-                            {% for problem in item.problems %}
-                                <td class="{% if problem %}{% if problem.ac %}{% if problem.first_achieved %}first-achieved{% else %}alert-success{% endif %}{% else %}alert-danger{% endif %}{% endif %}">
-                                    {% if problem.ac %}{{ problem.ac_time }}{% endif %}
-                                    {% if problem.failed_number %}
-                                        (-{{ problem.failed_number }})
-                                    {% endif %}
-                                </td>
+                            <th>#</th>
+                            <th class="text-center">用户名</th>
+                            <th class="text-center">AC / 总提交</th>
+                            <th class="text-center">用时 + 罚时</th>
+                            {% for item in contest_problems %}
+                                <th class="text-center"><a
+                                        href="/contest/{{ contest.id }}/problem/{{ item.id }}/">{{ item.sort_index }}</a>
+                                </th>
                             {% endfor %}
                         </tr>
-                    {% endfor %}
-                    </tbody>
-                </table>
-                <input type="checkbox" id="auto-refresh" {% if auto_refresh %}checked{% endif %}
-                       onchange="if(this.checked){location.href='?auto_refresh=true'}else{location.href=location.href.split('?')[0]}">
-                自动刷新
-            {% else %}
-                <p>还没有结果</p>
-            {% endif %}
+                        </thead>
+                        <tbody class="rank">
+                        {% for item in result %}
+                            <tr>
+                                <th scope="row">{{ forloop.counter }}</th>
+                                <td>{{ item.username }}</td>
+                                <td>{{ item.total_ac }} / {{ item.total_submit }}</td>
+                                <td>{% if item.total_time %}{{ item.total_time }}{% else %}--{% endif %}</td>
+                                {% for problem in item.problems %}
+                                    <td class="
+                                            {% if problem %}{% if problem.ac %}{% if problem.first_achieved %}first-achieved{% else %}alert-success{% endif %}{% else %}alert-danger{% endif %}{% endif %}">
+                                        {% if problem.ac %}{{ problem.ac_time }}{% endif %}
+                                        {% if problem.failed_number %}
+                                            (-{{ problem.failed_number }})
+                                        {% endif %}
+                                    </td>
+                                {% endfor %}
+                            </tr>
+                        {% endfor %}
+                        </tbody>
+                    </table>
+                    <input type="checkbox" id="auto-refresh" {% if auto_refresh %}checked{% endif %}
+                           onchange="if(this.checked){location.href='?auto_refresh=true'}else{location.href=location.href.split('?')[0]}">
+                    自动刷新
+                {% else %}
+                    <p>还没有结果</p>
+                {% endif %}
 
+            </div>
         </div>
     </div>
 {% endblock %}

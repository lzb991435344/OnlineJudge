--- conflicted
+++ resolved
@@ -157,7 +157,6 @@
                                                      end_time="2015-08-15T12:00:00.000Z",
                                                      password="aacc", created_by=User.objects.get(username="test1"))
 
-<<<<<<< HEAD
         self.submission = Submission.objects.create(user_id=self.user.id,
                                                     language=1,
                                                     code='#include "stdio.h"\nint main(){\n\treturn 0;\n}',
@@ -167,7 +166,7 @@
         response = self.client.get(self.url)
         self.assertEqual(response.data, {"code": 1, "data": u"参数错误"})
 
-    def test_problem_does_not_exist(self):
+    def test_submission_successfully(self):
         data = {"problem_id": self.problem.id}
         response = self.client.get(self.url, data=data)
         self.assertEqual(response.data["code"], 0)
@@ -205,12 +204,4 @@
         self.submission = Submission.objects.create(user_id=self.user1.id,
                                                     language=1,
                                                     code='#include "stdio.h"\nint main(){\n\treturn 0;\n}',
-                                                    problem_id=self.problem.id)
-
-=======
-    def test_invalid_format(self):
-        self.client.login(username="test1", password="testaa")
-        data = {"language": 1}
-        response = self.client.post(self.url, data=data)
-        pass
->>>>>>> b6d2f0bb
+                                                    problem_id=self.problem.id)
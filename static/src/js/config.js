--- conflicted
+++ resolved
@@ -70,10 +70,6 @@
         addContest_13_pack: "app/admin/contest/addContest",
         contestPassword_14_pack: "app/oj/contest/contestPassword",
         changePassword_15_pack: "app/oj/account/changePassword",
-<<<<<<< HEAD
-        monitor_16_pack: "app/admin/monitor/monitor",
-=======
->>>>>>> dfaa7655
         editProblem_17_pack: "app/admin/contest/editProblem",
         joinGroupRequestList_18_pack: "app/admin/group/joinGroupRequestList",
         group_19_pack: "app/oj/group/group",

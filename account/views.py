--- conflicted
+++ resolved
@@ -16,12 +16,9 @@
 from utils.shortcuts import (serializer_invalid_response, error_response,
                              success_response, error_page, paginate, rand_str)
 from utils.captcha import Captcha
-<<<<<<< HEAD
-from utils.mail import send_email
 from utils.otp_auth import OtpAuth
-=======
+
 from .tasks import _send_email
->>>>>>> d7d597cc
 
 from .decorators import login_required
 from .models import User, UserProfile

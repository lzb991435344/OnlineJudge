<<<<<<< HEAD
# coding=utf-8
import json
from django.test import TestCase, Client
from django.core.urlresolvers import reverse
from account.models import User, REGULAR_USER, ADMIN, SUPER_ADMIN
from problem.models import Problem
from contest.models import Contest, ContestProblem
from submission.models import Submission
from rest_framework.test import APITestCase, APIClient


class ContestSubmissionAPITest(APITestCase):
    def setUp(self):
        self.client = APIClient()
        self.url = reverse('contest_submission_api')
        self.user1 = User.objects.create(username="test1", admin_type=SUPER_ADMIN)
        self.user1.set_password("testaa")
        self.user1.save()
        self.user2 = User.objects.create(username="test2", admin_type=REGULAR_USER)
        self.user2.set_password("testbb")
        self.user2.save()
        self.global_contest = Contest.objects.create(title="titlex", description="descriptionx", mode=1,
                                                     contest_type=1, show_rank=True, show_user_submission=True,
                                                     start_time="2015-08-15T10:00:00.000Z",
                                                     end_time="2015-08-30T12:00:00.000Z",
                                                     created_by=User.objects.get(username="test1"))
        self.contest_problem = ContestProblem.objects.create(title="titlex",
                                                             description="descriptionx",
                                                             input_description="input1_description",
                                                             output_description="output1_description",
                                                             test_case_id="1",
                                                             samples=json.dumps([{"input": "1 1", "output": "2"}]),
                                                             time_limit=100,
                                                             memory_limit=1000,
                                                             hint="hint1",
                                                             created_by=User.objects.get(username="test1"),
                                                             contest=Contest.objects.get(title="titlex"),
                                                             sort_index="a")

    # 以下是创建比赛的提交
    def test_invalid_format(self):
        self.client.login(username="test1", password="testaa")
        data = {"contest_id": self.global_contest.id, "language": 1}
        response = self.client.post(self.url, data=data)
        self.assertEqual(response.data["code"], 1)

    def test_contest_submission_successfully(self):
        self.client.login(username="test1", password="testaa")
        data = {"contest_id": self.global_contest.id, "problem_id": self.contest_problem.id,
                "language": 1, "code": '#include "stdio.h"\nint main(){\n\treturn 0;\n}'}
        response = self.client.post(self.url, data=data)
        self.assertEqual(response.data["code"], 0)

    def test_contest_problem_does_not_exist(self):
        self.client.login(username="test1", password="testaa")
        data = {"contest_id": self.global_contest.id, "problem_id": self.contest_problem.id + 10,
                "language": 1, "code": '#include "stdio.h"\nint main(){\n\treturn 0;\n}'}
        response = self.client.post(self.url, data=data)
        self.assertEqual(response.data, {"code": 1, "data": u"题目不存在"})


class ContestProblemMySubmissionListTest(TestCase):
    # 以下是我比赛单个题目的提交列表的测试
    def setUp(self):
        self.client = Client()
        self.user1 = User.objects.create(username="test1", admin_type=SUPER_ADMIN)
        self.user1.set_password("testaa")
        self.user1.save()
        self.user2 = User.objects.create(username="test2", admin_type=REGULAR_USER)
        self.user2.set_password("testbb")
        self.user2.save()
        self.global_contest = Contest.objects.create(title="titlex", description="descriptionx", mode=1,
                                                     contest_type=1, show_rank=True, show_user_submission=True,
                                                     start_time="2015-08-15T10:00:00.000Z",
                                                     end_time="2015-08-30T12:00:00.000Z",
                                                     created_by=User.objects.get(username="test1"))
        self.contest_problem = ContestProblem.objects.create(title="titlex",
                                                             description="descriptionx",
                                                             input_description="input1_description",
                                                             output_description="output1_description",
                                                             test_case_id="1",
                                                             samples=json.dumps([{"input": "1 1", "output": "2"}]),
                                                             time_limit=100,
                                                             memory_limit=1000,
                                                             hint="hint1",
                                                             created_by=self.user1,
                                                             contest=self.global_contest,
                                                             sort_index="a")
=======
import json

from django.core.urlresolvers import reverse
from account.models import User, ADMIN, SUPER_ADMIN

from contest.models import Contest, ContestProblem
from submission.models import Submission
from rest_framework.test import APITestCase, APIClient


# Create your tests here.

class SubmissionAPITest(APITestCase):
    def setUp(self):
        self.client = APIClient()
        self.url = reverse('contest_submission_admin_api_view')
        self.userA = User.objects.create(username="test1", admin_type=ADMIN)
        self.userA.set_password("testaa")
        self.userA.save()
        self.userS = User.objects.create(username="test2", admin_type=SUPER_ADMIN)
        self.userS.set_password("testbb")
        self.userS.save()
        self.global_contest = Contest.objects.create(title="titlex", description="descriptionx", mode=1,
                                                     contest_type=2, show_rank=True, show_user_submission=True,
                                                     start_time="2015-08-15T10:00:00.000Z",
                                                     end_time="2015-08-15T12:00:00.000Z",
                                                     password="aacc", created_by=self.userS
                                                     )
        self.problem = ContestProblem.objects.create(title="title1",
                                                     description="description1",
                                                     input_description="input1_description",
                                                     output_description="output1_description",
                                                     test_case_id="1",
                                                     sort_index="1",
                                                     samples=json.dumps([{"input": "1 1", "output": "2"}]),
                                                     time_limit=100,
                                                     memory_limit=1000,
                                                     hint="hint1",
                                                     contest=self.global_contest,
                                                     created_by=self.userS)
        self.submission = Submission.objects.create(user_id=self.userA.id,
                                                    language=1,
                                                    code='#include "stdio.h"\nint main(){\n\treturn 0;\n}',
                                                    problem_id=self.problem.id)
        self.submissionS = Submission.objects.create(user_id=self.userS.id,
                                                     language=2,
                                                     code='#include "stdio.h"\nint main(){\n\treturn 0;\n}',
                                                     problem_id=self.problem.id)

    def test_submission_contest_does_not_exist(self):
        self.client.login(username="test2", password="testbb")
        response = self.client.get(self.url + "?contest_id=99")
        self.assertEqual(response.data["code"], 1)

    def test_submission_contest_parameter_error(self):
        self.client.login(username="test2", password="testbb")
        response = self.client.get(self.url)
        self.assertEqual(response.data["code"], 1)

    def test_submission_access_denied(self):
        self.client.login(username="test1", password="testaa")
        response = self.client.get(self.url + "?problem_id=" + str(self.problem.id))
        self.assertEqual(response.data["code"], 1)

    def test_submission_access_denied_with_contest_id(self):
        self.client.login(username="test1", password="testaa")
        response = self.client.get(self.url + "?contest_id=" + str(self.global_contest.id))
        self.assertEqual(response.data["code"], 1)

    def test_get_submission_successfully(self):
        self.client.login(username="test2", password="testbb")
        response = self.client.get(
            self.url + "?contest_id=" + str(self.global_contest.id) + "&problem_id=" + str(self.problem.id))
        self.assertEqual(response.data["code"], 0)

    def test_get_submission_successfully_problem(self):
        self.client.login(username="test2", password="testbb")
        response = self.client.get(self.url + "?problem_id=" + str(self.problem.id))
        self.assertEqual(response.data["code"], 0)

    def test_get_submission_problem_do_not_exist(self):
        self.client.login(username="test2", password="testbb")
        response = self.client.get(self.url + "?problem_id=9999")
        self.assertEqual(response.data["code"], 1)
>>>>>>> fbd0aac8
<|MERGE_RESOLUTION|>--- conflicted
+++ resolved
@@ -1,4 +1,3 @@
-<<<<<<< HEAD
 # coding=utf-8
 import json
 from django.test import TestCase, Client
@@ -87,89 +86,3 @@
                                                              created_by=self.user1,
                                                              contest=self.global_contest,
                                                              sort_index="a")
-=======
-import json
-
-from django.core.urlresolvers import reverse
-from account.models import User, ADMIN, SUPER_ADMIN
-
-from contest.models import Contest, ContestProblem
-from submission.models import Submission
-from rest_framework.test import APITestCase, APIClient
-
-
-# Create your tests here.
-
-class SubmissionAPITest(APITestCase):
-    def setUp(self):
-        self.client = APIClient()
-        self.url = reverse('contest_submission_admin_api_view')
-        self.userA = User.objects.create(username="test1", admin_type=ADMIN)
-        self.userA.set_password("testaa")
-        self.userA.save()
-        self.userS = User.objects.create(username="test2", admin_type=SUPER_ADMIN)
-        self.userS.set_password("testbb")
-        self.userS.save()
-        self.global_contest = Contest.objects.create(title="titlex", description="descriptionx", mode=1,
-                                                     contest_type=2, show_rank=True, show_user_submission=True,
-                                                     start_time="2015-08-15T10:00:00.000Z",
-                                                     end_time="2015-08-15T12:00:00.000Z",
-                                                     password="aacc", created_by=self.userS
-                                                     )
-        self.problem = ContestProblem.objects.create(title="title1",
-                                                     description="description1",
-                                                     input_description="input1_description",
-                                                     output_description="output1_description",
-                                                     test_case_id="1",
-                                                     sort_index="1",
-                                                     samples=json.dumps([{"input": "1 1", "output": "2"}]),
-                                                     time_limit=100,
-                                                     memory_limit=1000,
-                                                     hint="hint1",
-                                                     contest=self.global_contest,
-                                                     created_by=self.userS)
-        self.submission = Submission.objects.create(user_id=self.userA.id,
-                                                    language=1,
-                                                    code='#include "stdio.h"\nint main(){\n\treturn 0;\n}',
-                                                    problem_id=self.problem.id)
-        self.submissionS = Submission.objects.create(user_id=self.userS.id,
-                                                     language=2,
-                                                     code='#include "stdio.h"\nint main(){\n\treturn 0;\n}',
-                                                     problem_id=self.problem.id)
-
-    def test_submission_contest_does_not_exist(self):
-        self.client.login(username="test2", password="testbb")
-        response = self.client.get(self.url + "?contest_id=99")
-        self.assertEqual(response.data["code"], 1)
-
-    def test_submission_contest_parameter_error(self):
-        self.client.login(username="test2", password="testbb")
-        response = self.client.get(self.url)
-        self.assertEqual(response.data["code"], 1)
-
-    def test_submission_access_denied(self):
-        self.client.login(username="test1", password="testaa")
-        response = self.client.get(self.url + "?problem_id=" + str(self.problem.id))
-        self.assertEqual(response.data["code"], 1)
-
-    def test_submission_access_denied_with_contest_id(self):
-        self.client.login(username="test1", password="testaa")
-        response = self.client.get(self.url + "?contest_id=" + str(self.global_contest.id))
-        self.assertEqual(response.data["code"], 1)
-
-    def test_get_submission_successfully(self):
-        self.client.login(username="test2", password="testbb")
-        response = self.client.get(
-            self.url + "?contest_id=" + str(self.global_contest.id) + "&problem_id=" + str(self.problem.id))
-        self.assertEqual(response.data["code"], 0)
-
-    def test_get_submission_successfully_problem(self):
-        self.client.login(username="test2", password="testbb")
-        response = self.client.get(self.url + "?problem_id=" + str(self.problem.id))
-        self.assertEqual(response.data["code"], 0)
-
-    def test_get_submission_problem_do_not_exist(self):
-        self.client.login(username="test2", password="testbb")
-        response = self.client.get(self.url + "?problem_id=9999")
-        self.assertEqual(response.data["code"], 1)
->>>>>>> fbd0aac8
